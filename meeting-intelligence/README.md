# Meeting Intelligence System

This project implements a Python-based Meeting Intelligence System. It processes meeting emails, extracts structured "memory" objects and stores them in vector and graph databases. The system is designed to run on Python **3.11+** and uses type hints throughout the codebase.

<<<<<<< HEAD
The project now includes a minimal implementation of the **Temporal Meeting Intelligence System**. The `temporal` package provides:

- `TemporalExtractor` – extracts temporally aware memory chunks using OpenAI.
- `DualStorageManager` – stores meetings and chunks in both Weaviate and Neo4j.
- `TemporalQueryProcessor` – performs simple temporal queries.
- `api.py` – FastAPI application exposing ingestion and query endpoints.
- `neo4j_schema.py` – applies the Neo4j graph constraints described in the requirements.

This implementation is intentionally lightweight but demonstrates the core concepts described in the requirements.
=======
The project is currently in its initialization phase. Future phases will add advanced extraction, storage and query capabilities based on the `meeting-intelligence-requirements.md` specifications.

## Usage

Example `.eml` files are located in the `examples/` directory. To ingest one of
the samples using the pipeline run:

```bash
PYTHONPATH=meeting-intelligence python -m src.ingestion.pipeline meeting-intelligence/examples/standup.eml
```

The command parses the email, extracts memory chunks and stores them using the
configured storage backends.
>>>>>>> 1aa690b7
<|MERGE_RESOLUTION|>--- conflicted
+++ resolved
@@ -2,7 +2,7 @@
 
 This project implements a Python-based Meeting Intelligence System. It processes meeting emails, extracts structured "memory" objects and stores them in vector and graph databases. The system is designed to run on Python **3.11+** and uses type hints throughout the codebase.
 
-<<<<<<< HEAD
+
 The project now includes a minimal implementation of the **Temporal Meeting Intelligence System**. The `temporal` package provides:
 
 - `TemporalExtractor` – extracts temporally aware memory chunks using OpenAI.
@@ -11,19 +11,4 @@
 - `api.py` – FastAPI application exposing ingestion and query endpoints.
 - `neo4j_schema.py` – applies the Neo4j graph constraints described in the requirements.
 
-This implementation is intentionally lightweight but demonstrates the core concepts described in the requirements.
-=======
-The project is currently in its initialization phase. Future phases will add advanced extraction, storage and query capabilities based on the `meeting-intelligence-requirements.md` specifications.
-
-## Usage
-
-Example `.eml` files are located in the `examples/` directory. To ingest one of
-the samples using the pipeline run:
-
-```bash
-PYTHONPATH=meeting-intelligence python -m src.ingestion.pipeline meeting-intelligence/examples/standup.eml
-```
-
-The command parses the email, extracts memory chunks and stores them using the
-configured storage backends.
->>>>>>> 1aa690b7
+This implementation is intentionally lightweight but demonstrates the core concepts described in the requirements.